--- conflicted
+++ resolved
@@ -28,15 +28,9 @@
       .then(outTraces);
   }
 
-<<<<<<< HEAD
-  call (options, blockNumber = 'latest', whatTrace = ['trace']) {
-    return this._provider
-      .send('trace_call', inOptions(options), inBlockNumber(blockNumber), inTraceType(whatTrace))
-=======
   call (options, whatTrace = ['trace'], blockNumber = 'latest') {
     return this._transport
       .execute('trace_call', inOptions(options), inTraceType(whatTrace), inBlockNumber(blockNumber))
->>>>>>> 349316f7
       .then(outTraceReplay);
   }
 
