// Copyright 2015-2018 Parity Technologies (UK) Ltd.
// This file is part of Parity.

// Parity is free software: you can redistribute it and/or modify
// it under the terms of the GNU General Public License as published by
// the Free Software Foundation, either version 3 of the License, or
// (at your option) any later version.

// Parity is distributed in the hope that it will be useful,
// but WITHOUT ANY WARRANTY; without even the implied warranty of
// MERCHANTABILITY or FITNESS FOR A PARTICULAR PURPOSE.  See the
// GNU General Public License for more details.

// You should have received a copy of the GNU General Public License
// along with Parity.  If not, see <http://www.gnu.org/licenses/>.

use bytes::Bytes;
<<<<<<< HEAD
use ethcore::client::{BlockId};
use ethcore::header::{BlockNumber};
use ethcore::snapshot::ManifestData;
use ethereum_types::{H256};
=======
use ethcore::client::BlockId;
use ethcore::header::BlockNumber;
use ethereum_types::H256;
>>>>>>> 39f67cc1
use network::{self, PeerId};
use parking_lot::RwLock;
use rlp::{Rlp, RlpStream};
use std::cmp;
use sync_io::SyncIo;

use super::{
	ChainSync,
<<<<<<< HEAD
	PeerInfo,

=======
>>>>>>> 39f67cc1
	RlpResponseResult,
	PacketDecodeError,
	BLOCK_BODIES_PACKET,
	BLOCK_HEADERS_PACKET,
	CONSENSUS_DATA_PACKET,
	GET_BLOCK_BODIES_PACKET,
	GET_BLOCK_HEADERS_PACKET,
	GET_NODE_DATA_PACKET,
	GET_RECEIPTS_PACKET,
	GET_SNAPSHOT_DATA_PACKET,
	GET_SNAPSHOT_MANIFEST_PACKET,
<<<<<<< HEAD
	GET_SNAPSHOT_BITFIELD_PACKET,

=======
>>>>>>> 39f67cc1
	MAX_BODIES_TO_SEND,
	MAX_HEADERS_TO_SEND,
	MAX_NODE_DATA_TO_SEND,
	MAX_RECEIPTS_HEADERS_TO_SEND,
	MAX_RECEIPTS_TO_SEND,
	NODE_DATA_PACKET,
	RECEIPTS_PACKET,
	SNAPSHOT_BITFIELD_PACKET,
	SNAPSHOT_DATA_PACKET,
	SNAPSHOT_MANIFEST_PACKET,
};

<<<<<<< HEAD
type FRlp = Fn(&ChainSync, &SyncIo, &Rlp, PeerId) -> RlpResponseResult;

pub struct SyncSupplier {}
=======
/// The Chain Sync Supplier: answers requests from peers with available data
pub struct SyncSupplier;
>>>>>>> 39f67cc1

impl SyncSupplier {
	/// Dispatch incoming requests and responses
	pub fn dispatch_packet(sync: &RwLock<ChainSync>, io: &mut SyncIo, peer: PeerId, packet_id: u8, data: &[u8]) {
		let rlp = Rlp::new(data);
		let rlp_func: Option<&FRlp> = match packet_id {
			GET_BLOCK_BODIES_PACKET => Some(&SyncSupplier::return_block_bodies),
			GET_BLOCK_HEADERS_PACKET => Some(&SyncSupplier::return_block_headers),
			GET_RECEIPTS_PACKET => Some(&SyncSupplier::return_receipts),
			GET_NODE_DATA_PACKET => Some(&SyncSupplier::return_node_data),
			GET_SNAPSHOT_BITFIELD_PACKET => Some(&SyncSupplier::return_snapshot_bitfield),
			GET_SNAPSHOT_MANIFEST_PACKET => Some(&SyncSupplier::return_snapshot_manifest),
			GET_SNAPSHOT_DATA_PACKET => Some(&SyncSupplier::return_snapshot_data),
			_ => None,
		};

		let result = match rlp_func {
			Some(rlp_func) => SyncSupplier::return_rlp(
				&sync.read(), io, &rlp, peer, rlp_func,
				|e| format!("Error sending packet {:?}: {:?}", packet_id, e)
			),
			None => {
				match packet_id {
					CONSENSUS_DATA_PACKET => ChainSync::on_consensus_packet(io, peer, &rlp),
					_ => {
						sync.write().on_packet(io, peer, packet_id, data);
						Ok(())
					}
				}
			}
		};

		result.unwrap_or_else(|e| {
			debug!(target:"sync", "{} -> Malformed packet {} : {}", peer, packet_id, e);
		})
	}

	/// Respond to GetBlockHeaders request
	fn return_block_headers(_sync: &ChainSync, io: &SyncIo, r: &Rlp, peer_id: PeerId) -> RlpResponseResult {
		// Packet layout:
		// [ block: { P , B_32 }, maxHeaders: P, skip: P, reverse: P in { 0 , 1 } ]
		let max_headers: usize = r.val_at(1)?;
		let skip: usize = r.val_at(2)?;
		let reverse: bool = r.val_at(3)?;
		let last = io.chain().chain_info().best_block_number;
		let number = if r.at(0)?.size() == 32 {
			// id is a hash
			let hash: H256 = r.val_at(0)?;
			trace!(target: "sync", "{} -> GetBlockHeaders (hash: {}, max: {}, skip: {}, reverse:{})", peer_id, hash, max_headers, skip, reverse);
			match io.chain().block_header(BlockId::Hash(hash)) {
				Some(hdr) => {
					let number = hdr.number().into();
					debug_assert_eq!(hdr.hash(), hash);

					if max_headers == 1 || io.chain().block_hash(BlockId::Number(number)) != Some(hash) {
						// Non canonical header or single header requested
						// TODO: handle single-step reverse hashchains of non-canon hashes
						trace!(target:"sync", "Returning single header: {:?}", hash);
						let mut rlp = RlpStream::new_list(1);
						rlp.append_raw(&hdr.into_inner(), 1);
						return Ok(Some((BLOCK_HEADERS_PACKET, rlp)));
					}
					number
				}
				None => return Ok(Some((BLOCK_HEADERS_PACKET, RlpStream::new_list(0)))) //no such header, return nothing
			}
		} else {
			let number = r.val_at::<BlockNumber>(0)?;
			trace!(target: "sync", "{} -> GetBlockHeaders (number: {}, max: {}, skip: {}, reverse:{})", peer_id, number, max_headers, skip, reverse);
			number
		};

		let mut number = if reverse {
			cmp::min(last, number)
		} else {
			cmp::max(0, number)
		};
		let max_count = cmp::min(MAX_HEADERS_TO_SEND, max_headers);
		let mut count = 0;
		let mut data = Bytes::new();
		let inc = (skip + 1) as BlockNumber;
		let overlay = io.chain_overlay().read();

		while (number <= last || overlay.contains_key(&number)) && count < max_count {
			if let Some(hdr) = overlay.get(&number) {
				trace!(target: "sync", "{}: Returning cached fork header", peer_id);
				data.extend_from_slice(hdr);
				count += 1;
			} else if let Some(hdr) = io.chain().block_header(BlockId::Number(number)) {
				data.append(&mut hdr.into_inner());
				count += 1;
			} else {
				// No required block.
				break;
			}
			if reverse {
				if number <= inc || number == 0 {
					break;
				}
				number -= inc;
			} else {
				number += inc;
			}
		}
		let mut rlp = RlpStream::new_list(count as usize);
		rlp.append_raw(&data, count as usize);
		trace!(target: "sync", "{} -> GetBlockHeaders: returned {} entries", peer_id, count);
		Ok(Some((BLOCK_HEADERS_PACKET, rlp)))
	}

	/// Respond to GetBlockBodies request
	fn return_block_bodies(_sync: &ChainSync, io: &SyncIo, r: &Rlp, peer_id: PeerId) -> RlpResponseResult {
		let mut count = r.item_count().unwrap_or(0);
		if count == 0 {
			debug!(target: "sync", "Empty GetBlockBodies request, ignoring.");
			return Ok(None);
		}
		count = cmp::min(count, MAX_BODIES_TO_SEND);
		let mut added = 0usize;
		let mut data = Bytes::new();
		for i in 0..count {
			if let Some(body) = io.chain().block_body(BlockId::Hash(r.val_at::<H256>(i)?)) {
				data.append(&mut body.into_inner());
				added += 1;
			}
		}
		let mut rlp = RlpStream::new_list(added);
		rlp.append_raw(&data, added);
		trace!(target: "sync", "{} -> GetBlockBodies: returned {} entries", peer_id, added);
		Ok(Some((BLOCK_BODIES_PACKET, rlp)))
	}

	/// Respond to GetNodeData request
	fn return_node_data(_sync: &ChainSync, io: &SyncIo, r: &Rlp, peer_id: PeerId) -> RlpResponseResult {
		let mut count = r.item_count().unwrap_or(0);
		trace!(target: "sync", "{} -> GetNodeData: {} entries", peer_id, count);
		if count == 0 {
			debug!(target: "sync", "Empty GetNodeData request, ignoring.");
			return Ok(None);
		}
		count = cmp::min(count, MAX_NODE_DATA_TO_SEND);
		let mut added = 0usize;
		let mut data = Vec::new();
		for i in 0..count {
			if let Some(node) = io.chain().state_data(&r.val_at::<H256>(i)?) {
				data.push(node);
				added += 1;
			}
		}
		trace!(target: "sync", "{} -> GetNodeData: return {} entries", peer_id, added);
		let mut rlp = RlpStream::new_list(added);
		for d in data {
			rlp.append(&d);
		}
		Ok(Some((NODE_DATA_PACKET, rlp)))
	}

	fn return_receipts(_sync: &ChainSync, io: &SyncIo, rlp: &Rlp, peer_id: PeerId) -> RlpResponseResult {
		let mut count = rlp.item_count().unwrap_or(0);
		trace!(target: "sync", "{} -> GetReceipts: {} entries", peer_id, count);
		if count == 0 {
			debug!(target: "sync", "Empty GetReceipts request, ignoring.");
			return Ok(None);
		}
		count = cmp::min(count, MAX_RECEIPTS_HEADERS_TO_SEND);
		let mut added_headers = 0usize;
		let mut added_receipts = 0usize;
		let mut data = Bytes::new();
		for i in 0..count {
			if let Some(mut receipts_bytes) = io.chain().block_receipts(&rlp.val_at::<H256>(i)?) {
				data.append(&mut receipts_bytes);
				added_receipts += receipts_bytes.len();
				added_headers += 1;
				if added_receipts > MAX_RECEIPTS_TO_SEND { break; }
			}
		}
		let mut rlp_result = RlpStream::new_list(added_headers);
		rlp_result.append_raw(&data, added_headers);
		Ok(Some((RECEIPTS_PACKET, rlp_result)))
	}

	/// Respond to GetSnapshotBitfield request
	fn return_snapshot_bitfield(sync: &ChainSync, _io: &SyncIo, r: &Rlp, peer_id: PeerId) -> RlpResponseResult {
		trace!(target: "warp-sync", "{} -> GetSnapshotBitfield", peer_id);
		if r.item_count().unwrap_or(0) != 0 {
			debug!(target: "warp-sync", "Invalid GetSnapshotBitfield request, ignoring.");
			return Ok(None);
		}
		let rlp = match sync.snapshot.snapshot_hash() {
			Some(_) => {
				trace!(target: "warp-sync", "{} <- SnapshotBitfield", peer_id);
				let bitfield = sync.snapshot.bitfield();
				let mut rlp = RlpStream::new();
				rlp.append_list(&bitfield);
				rlp
			},
			None => {
				trace!(target: "warp-sync", "{}: No partial snapshot manifest to return", peer_id);
				RlpStream::new_list(0)
			},
		};
		Ok(Some((SNAPSHOT_BITFIELD_PACKET, rlp)))
	}

	pub fn get_snapshot_manifest(io: &SyncIo, peer_protocol: u8) -> Option<ManifestData> {
		let supports_partial = PeerInfo::supports_partial_snapshots(peer_protocol);
		let manifest = io.snapshot_service().manifest();

		trace!(target: "warp-sync", "Peer; support_partials={} ; manifest={:?}", supports_partial, manifest);

		manifest
			.or(if supports_partial { io.snapshot_service().partial_manifest() } else { None })
	}

	/// Respond to GetSnapshotManifest request
	fn return_snapshot_manifest(sync: &ChainSync, io: &SyncIo, r: &Rlp, peer_id: PeerId) -> RlpResponseResult {
		let count = r.item_count().unwrap_or(0);
		trace!(target: "warp", "{} -> GetSnapshotManifest", peer_id);
		if count != 0 {
			debug!(target: "warp", "Invalid GetSnapshotManifest request, ignoring.");
			return Ok(None);
		}

		let peer_protocol = sync.peers.get(&peer_id).map_or(0, |ref peer| peer.protocol_version);
		let rlp = match SyncSupplier::get_snapshot_manifest(io, peer_protocol) {
			Some(manifest) => {
				trace!(target: "warp", "{} <- SnapshotManifest", peer_id);
				let mut rlp = RlpStream::new_list(1);
				rlp.append_raw(&manifest.into_rlp(), 1);
				rlp
			},
			None => {
				trace!(target: "warp", "{}: No snapshot manifest to return", peer_id);
				RlpStream::new_list(0)
			}
		};
		Ok(Some((SNAPSHOT_MANIFEST_PACKET, rlp)))
	}

	/// Respond to GetSnapshotData request
	fn return_snapshot_data(_sync: &ChainSync, io: &SyncIo, r: &Rlp, peer_id: PeerId) -> RlpResponseResult {
		let hash: H256 = r.val_at(0)?;
		trace!(target: "warp", "{} -> GetSnapshotData {:?}", peer_id, hash);
		let rlp = match io.snapshot_service().chunk(hash) {
			Some(data) => {
				let mut rlp = RlpStream::new_list(1);
				trace!(target: "warp", "{} <- SnapshotData", peer_id);
				rlp.append(&data);
				rlp
			},
			None => {
				trace!(target: "warp", "{}: No snapshot data to return", peer_id);
				RlpStream::new_list(0)
			}
		};
		Ok(Some((SNAPSHOT_DATA_PACKET, rlp)))
	}

	fn return_rlp<FError>(sync: &ChainSync, io: &mut SyncIo, rlp: &Rlp, peer: PeerId, rlp_func: &FRlp, error_func: FError) -> Result<(), PacketDecodeError>
		where FError : FnOnce(network::Error) -> String
	{
		let response = (*rlp_func)(sync, io, rlp, peer);
		match response {
			Err(e) => Err(e),
			Ok(Some((packet_id, rlp_stream))) => {
				io.respond(packet_id, rlp_stream.out()).unwrap_or_else(
					|e| debug!(target: "sync", "{:?}", error_func(e)));
				Ok(())
			}
			_ => Ok(())
		}
	}
}

#[cfg(test)]
mod test {
	use std::collections::{VecDeque};
	use tests::helpers::{TestIo};
	use tests::snapshot::TestSnapshotService;
	use ethereum_types::{H256};
	use parking_lot::RwLock;
	use bytes::Bytes;
	use rlp::{Rlp, RlpStream};
	use super::{*, super::tests::*};
	use ethcore::client::{BlockChainClient, EachBlockWith, TestBlockChainClient};

	#[test]
	fn return_block_headers() {
		use ethcore::views::HeaderView;
		fn make_hash_req(h: &H256, count: usize, skip: usize, reverse: bool) -> Bytes {
			let mut rlp = RlpStream::new_list(4);
			rlp.append(h);
			rlp.append(&count);
			rlp.append(&skip);
			rlp.append(&if reverse {1u32} else {0u32});
			rlp.out()
		}

		fn make_num_req(n: usize, count: usize, skip: usize, reverse: bool) -> Bytes {
			let mut rlp = RlpStream::new_list(4);
			rlp.append(&n);
			rlp.append(&count);
			rlp.append(&skip);
			rlp.append(&if reverse {1u32} else {0u32});
			rlp.out()
		}
		fn to_header_vec(rlp: ::chain::RlpResponseResult) -> Vec<Bytes> {
			Rlp::new(&rlp.unwrap().unwrap().1.out()).iter().map(|r| r.as_raw().to_vec()).collect()
		}

		let mut client = TestBlockChainClient::new();
		client.add_blocks(100, EachBlockWith::Nothing);
		let blocks: Vec<_> = (0 .. 100)
			.map(|i| (&client as &BlockChainClient).block(BlockId::Number(i as BlockNumber)).map(|b| b.into_inner()).unwrap()).collect();
		let headers: Vec<_> = blocks.iter().map(|b| Rlp::new(b).at(0).unwrap().as_raw().to_vec()).collect();
		let hashes: Vec<_> = headers.iter().map(|h| view!(HeaderView, h).hash()).collect();

		let queue = RwLock::new(VecDeque::new());
		let ss = TestSnapshotService::new();
		let io = TestIo::new(&mut client, &ss, &queue, None);

		let unknown: H256 = H256::new();
		let result = SyncSupplier::return_block_headers(&io, &Rlp::new(&make_hash_req(&unknown, 1, 0, false)), 0);
		assert!(to_header_vec(result).is_empty());
		let result = SyncSupplier::return_block_headers(&io, &Rlp::new(&make_hash_req(&unknown, 1, 0, true)), 0);
		assert!(to_header_vec(result).is_empty());

		let result = SyncSupplier::return_block_headers(&io, &Rlp::new(&make_hash_req(&hashes[2], 1, 0, true)), 0);
		assert_eq!(to_header_vec(result), vec![headers[2].clone()]);

		let result = SyncSupplier::return_block_headers(&io, &Rlp::new(&make_hash_req(&hashes[2], 1, 0, false)), 0);
		assert_eq!(to_header_vec(result), vec![headers[2].clone()]);

		let result = SyncSupplier::return_block_headers(&io, &Rlp::new(&make_hash_req(&hashes[50], 3, 5, false)), 0);
		assert_eq!(to_header_vec(result), vec![headers[50].clone(), headers[56].clone(), headers[62].clone()]);

		let result = SyncSupplier::return_block_headers(&io, &Rlp::new(&make_hash_req(&hashes[50], 3, 5, true)), 0);
		assert_eq!(to_header_vec(result), vec![headers[50].clone(), headers[44].clone(), headers[38].clone()]);

		let result = SyncSupplier::return_block_headers(&io, &Rlp::new(&make_num_req(2, 1, 0, true)), 0);
		assert_eq!(to_header_vec(result), vec![headers[2].clone()]);

		let result = SyncSupplier::return_block_headers(&io, &Rlp::new(&make_num_req(2, 1, 0, false)), 0);
		assert_eq!(to_header_vec(result), vec![headers[2].clone()]);

		let result = SyncSupplier::return_block_headers(&io, &Rlp::new(&make_num_req(50, 3, 5, false)), 0);
		assert_eq!(to_header_vec(result), vec![headers[50].clone(), headers[56].clone(), headers[62].clone()]);

		let result = SyncSupplier::return_block_headers(&io, &Rlp::new(&make_num_req(50, 3, 5, true)), 0);
		assert_eq!(to_header_vec(result), vec![headers[50].clone(), headers[44].clone(), headers[38].clone()]);
	}

	#[test]
	fn return_nodes() {
		let mut client = TestBlockChainClient::new();
		let queue = RwLock::new(VecDeque::new());
		let sync = dummy_sync_with_peer(H256::new(), &client);
		let ss = TestSnapshotService::new();
		let mut io = TestIo::new(&mut client, &ss, &queue, None);

		let mut node_list = RlpStream::new_list(3);
		node_list.append(&H256::from("0000000000000000000000000000000000000000000000005555555555555555"));
		node_list.append(&H256::from("ffffffffffffffffffffffffffffffffffffffffffffaaaaaaaaaaaaaaaaaaaa"));
		node_list.append(&H256::from("aff0000000000000000000000000000000000000000000000000000000000000"));

		let node_request = node_list.out();
		// it returns rlp ONLY for hashes started with "f"
		let result = SyncSupplier::return_node_data(&io, &Rlp::new(&node_request.clone()), 0);

		assert!(result.is_ok());
		let rlp_result = result.unwrap();
		assert!(rlp_result.is_some());

		// the length of one rlp-encoded hashe
		let rlp = rlp_result.unwrap().1.out();
		let rlp = Rlp::new(&rlp);
		assert_eq!(Ok(1), rlp.item_count());

		io.sender = Some(2usize);

		ChainSync::dispatch_packet(&RwLock::new(sync), &mut io, 0usize, GET_NODE_DATA_PACKET, &node_request);
		assert_eq!(1, io.packets.len());
	}

	#[test]
	fn return_receipts_empty() {
		let mut client = TestBlockChainClient::new();
		let queue = RwLock::new(VecDeque::new());
		let ss = TestSnapshotService::new();
		let io = TestIo::new(&mut client, &ss, &queue, None);

		let result = SyncSupplier::return_receipts(&io, &Rlp::new(&[0xc0]), 0);

		assert!(result.is_ok());
	}

	#[test]
	fn return_receipts() {
		let mut client = TestBlockChainClient::new();
		let queue = RwLock::new(VecDeque::new());
		let sync = dummy_sync_with_peer(H256::new(), &client);
		let ss = TestSnapshotService::new();
		let mut io = TestIo::new(&mut client, &ss, &queue, None);

		let mut receipt_list = RlpStream::new_list(4);
		receipt_list.append(&H256::from("0000000000000000000000000000000000000000000000005555555555555555"));
		receipt_list.append(&H256::from("ff00000000000000000000000000000000000000000000000000000000000000"));
		receipt_list.append(&H256::from("fff0000000000000000000000000000000000000000000000000000000000000"));
		receipt_list.append(&H256::from("aff0000000000000000000000000000000000000000000000000000000000000"));

		let receipts_request = receipt_list.out();
		// it returns rlp ONLY for hashes started with "f"
		let result = SyncSupplier::return_receipts(&io, &Rlp::new(&receipts_request.clone()), 0);

		assert!(result.is_ok());
		let rlp_result = result.unwrap();
		assert!(rlp_result.is_some());

		// the length of two rlp-encoded receipts
		assert_eq!(603, rlp_result.unwrap().1.out().len());

		io.sender = Some(2usize);
		ChainSync::dispatch_packet(&RwLock::new(sync), &mut io, 0usize, GET_RECEIPTS_PACKET, &receipts_request);
		assert_eq!(1, io.packets.len());
	}
}<|MERGE_RESOLUTION|>--- conflicted
+++ resolved
@@ -15,16 +15,10 @@
 // along with Parity.  If not, see <http://www.gnu.org/licenses/>.
 
 use bytes::Bytes;
-<<<<<<< HEAD
-use ethcore::client::{BlockId};
-use ethcore::header::{BlockNumber};
 use ethcore::snapshot::ManifestData;
-use ethereum_types::{H256};
-=======
 use ethcore::client::BlockId;
 use ethcore::header::BlockNumber;
 use ethereum_types::H256;
->>>>>>> 39f67cc1
 use network::{self, PeerId};
 use parking_lot::RwLock;
 use rlp::{Rlp, RlpStream};
@@ -33,11 +27,7 @@
 
 use super::{
 	ChainSync,
-<<<<<<< HEAD
 	PeerInfo,
-
-=======
->>>>>>> 39f67cc1
 	RlpResponseResult,
 	PacketDecodeError,
 	BLOCK_BODIES_PACKET,
@@ -49,11 +39,7 @@
 	GET_RECEIPTS_PACKET,
 	GET_SNAPSHOT_DATA_PACKET,
 	GET_SNAPSHOT_MANIFEST_PACKET,
-<<<<<<< HEAD
 	GET_SNAPSHOT_BITFIELD_PACKET,
-
-=======
->>>>>>> 39f67cc1
 	MAX_BODIES_TO_SEND,
 	MAX_HEADERS_TO_SEND,
 	MAX_NODE_DATA_TO_SEND,
@@ -66,14 +52,10 @@
 	SNAPSHOT_MANIFEST_PACKET,
 };
 
-<<<<<<< HEAD
 type FRlp = Fn(&ChainSync, &SyncIo, &Rlp, PeerId) -> RlpResponseResult;
 
-pub struct SyncSupplier {}
-=======
 /// The Chain Sync Supplier: answers requests from peers with available data
 pub struct SyncSupplier;
->>>>>>> 39f67cc1
 
 impl SyncSupplier {
 	/// Dispatch incoming requests and responses
