// Copyright 2015, 2016 Ethcore (UK) Ltd.
// This file is part of Parity.

// Parity is free software: you can redistribute it and/or modify
// it under the terms of the GNU General Public License as published by
// the Free Software Foundation, either version 3 of the License, or
// (at your option) any later version.

// Parity is distributed in the hope that it will be useful,
// but WITHOUT ANY WARRANTY; without even the implied warranty of
// MERCHANTABILITY or FITNESS FOR A PARTICULAR PURPOSE.  See the
// GNU General Public License for more details.

// You should have received a copy of the GNU General Public License
// along with Parity.  If not, see <http://www.gnu.org/licenses/>.

//! Parameters for a block chain.

use util::*;
use builtin::Builtin;
use engines::{Engine, NullEngine, InstantSeal, BasicAuthority, Tendermint};
use pod_state::*;
use account_db::*;
use header::{BlockNumber, Header};
use state_db::StateDB;
use super::genesis::Genesis;
use super::seal::Generic as GenericSeal;
use ethereum;
use ethjson;
use rlp::{Rlp, RlpStream, View, Stream};

/// Parameters common to all engines.
#[derive(Debug, PartialEq, Clone)]
#[cfg_attr(test, derive(Default))]
pub struct CommonParams {
	/// Account start nonce.
	pub account_start_nonce: U256,
	/// Maximum size of extra data.
	pub maximum_extra_data_size: usize,
	/// Network id.
	pub network_id: usize,
	/// Main subprotocol name.
	pub subprotocol_name: String,
	/// Minimum gas limit.
	pub min_gas_limit: U256,
	/// Fork block to check.
	pub fork_block: Option<(BlockNumber, H256)>,
}

impl From<ethjson::spec::Params> for CommonParams {
	fn from(p: ethjson::spec::Params) -> Self {
		CommonParams {
			account_start_nonce: p.account_start_nonce.into(),
			maximum_extra_data_size: p.maximum_extra_data_size.into(),
			network_id: p.network_id.into(),
			subprotocol_name: p.subprotocol_name.unwrap_or_else(|| "eth".to_owned()),
			min_gas_limit: p.min_gas_limit.into(),
			fork_block: if let (Some(n), Some(h)) = (p.fork_block, p.fork_hash) { Some((n.into(), h.into())) } else { None },
		}
	}
}

/// Parameters for a block chain; includes both those intrinsic to the design of the
/// chain and those to be interpreted by the active chain engine.
pub struct Spec {
	/// User friendly spec name
	pub name: String,
	/// What engine are we using for this?
	pub engine: Arc<Engine>,
	/// The fork identifier for this chain. Only needed to distinguish two chains sharing the same genesis.
	pub fork_name: Option<String>,

	/// Known nodes on the network in enode format.
	pub nodes: Vec<String>,

	/// Parameters common to all engines.
	pub params: CommonParams,

	/// The genesis block's parent hash field.
	pub parent_hash: H256,
	/// The genesis block's author field.
	pub author: Address,
	/// The genesis block's difficulty field.
	pub difficulty: U256,
	/// The genesis block's gas limit field.
	pub gas_limit: U256,
	/// The genesis block's gas used field.
	pub gas_used: U256,
	/// The genesis block's timestamp field.
	pub timestamp: u64,
	/// Transactions root of the genesis block. Should be SHA3_NULL_RLP.
	pub transactions_root: H256,
	/// Receipts root of the genesis block. Should be SHA3_NULL_RLP.
	pub receipts_root: H256,
	/// The genesis block's extra data field.
	pub extra_data: Bytes,
	/// The number of seal fields in the genesis block.
	pub seal_fields: usize,
	/// Each seal field, expressed as RLP, concatenated.
	pub seal_rlp: Bytes,

	// May be prepopulated if we know this in advance.
	state_root_memo: RwLock<Option<H256>>,

	// Genesis state as plain old data.
	genesis_state: PodState,
}

impl From<ethjson::spec::Spec> for Spec {
	fn from(s: ethjson::spec::Spec) -> Self {
		let builtins = s.accounts.builtins().into_iter().map(|p| (p.0.into(), From::from(p.1))).collect();
		let g = Genesis::from(s.genesis);
		let seal: GenericSeal = g.seal.into();
		let params = CommonParams::from(s.params);
		Spec {
			name: s.name.into(),
			params: params.clone(),
			engine: Spec::engine(s.engine, params, builtins),
			fork_name: s.fork_name.map(Into::into),
			nodes: s.nodes.unwrap_or_else(Vec::new),
			parent_hash: g.parent_hash,
			transactions_root: g.transactions_root,
			receipts_root: g.receipts_root,
			author: g.author,
			difficulty: g.difficulty,
			gas_limit: g.gas_limit,
			gas_used: g.gas_used,
			timestamp: g.timestamp,
			extra_data: g.extra_data,
			seal_fields: seal.fields,
			seal_rlp: seal.rlp,
			state_root_memo: RwLock::new(g.state_root),
			genesis_state: From::from(s.accounts),
		}
	}
}

macro_rules! load_bundled {
	($e:expr) => {
		Spec::load(include_bytes!(concat!("../../res/", $e, ".json")) as &[u8]).expect(concat!("Chain spec ", $e, " is invalid."))
	};
}

impl Spec {
	/// Convert engine spec into a arc'd Engine of the right underlying type.
	/// TODO avoid this hard-coded nastiness - use dynamic-linked plugin framework instead.
	fn engine(engine_spec: ethjson::spec::Engine, params: CommonParams, builtins: BTreeMap<Address, Builtin>) -> Arc<Engine> {
		match engine_spec {
			ethjson::spec::Engine::Null => Arc::new(NullEngine::new(params, builtins)),
			ethjson::spec::Engine::InstantSeal => Arc::new(InstantSeal::new(params, builtins)),
			ethjson::spec::Engine::Ethash(ethash) => Arc::new(ethereum::Ethash::new(params, From::from(ethash.params), builtins)),
			ethjson::spec::Engine::BasicAuthority(basic_authority) => Arc::new(BasicAuthority::new(params, From::from(basic_authority.params), builtins)),
			ethjson::spec::Engine::Tendermint(tendermint) => Tendermint::new(params, From::from(tendermint.params), builtins).expect("Failed to start the Tendermint consensus engine."),
		}
	}

	/// Return the state root for the genesis state, memoising accordingly.
	pub fn state_root(&self) -> H256 {
		if self.state_root_memo.read().is_none() {
			*self.state_root_memo.write() = Some(self.genesis_state.root());
		}
		self.state_root_memo.read().as_ref().cloned()
			.expect("state root memo ensured to be set at this point; qed")
	}

	/// Get the known knodes of the network in enode format.
	pub fn nodes(&self) -> &[String] { &self.nodes }

	/// Get the configured Network ID.
	pub fn network_id(&self) -> usize { self.params.network_id }

	/// Get the configured subprotocol name.
	pub fn subprotocol_name(&self) -> String { self.params.subprotocol_name.clone() }

	/// Get the configured network fork block.
	pub fn fork_block(&self) -> Option<(BlockNumber, H256)> { self.params.fork_block }

	/// Get the header of the genesis block.
	pub fn genesis_header(&self) -> Header {
		let mut header: Header = Default::default();
		header.set_parent_hash(self.parent_hash.clone());
		header.set_timestamp(self.timestamp);
		header.set_number(0);
		header.set_author(self.author.clone());
		header.set_transactions_root(self.transactions_root.clone());
		header.set_uncles_hash(RlpStream::new_list(0).out().sha3());
		header.set_extra_data(self.extra_data.clone());
		header.set_state_root(self.state_root());
		header.set_receipts_root(self.receipts_root.clone());
		header.set_log_bloom(H2048::new().clone());
		header.set_gas_used(self.gas_used.clone());
		header.set_gas_limit(self.gas_limit.clone());
		header.set_difficulty(self.difficulty.clone());
		header.set_seal({
			let seal = {
				let mut s = RlpStream::new_list(self.seal_fields);
				s.append_raw(&self.seal_rlp, self.seal_fields);
				s.out()
			};
			let r = Rlp::new(&seal);
			(0..self.seal_fields).map(|i| r.at(i).as_raw().to_vec()).collect()
		});
		trace!(target: "spec", "Header hash is {}", header.hash());
		header
	}

	/// Compose the genesis block for this chain.
	pub fn genesis_block(&self) -> Bytes {
		let empty_list = RlpStream::new_list(0).out();
		let header = self.genesis_header();
		let mut ret = RlpStream::new_list(3);
		ret.append(&header);
		ret.append_raw(&empty_list, 1);
		ret.append_raw(&empty_list, 1);
		ret.out()
	}

	/// Overwrite the genesis components.
	pub fn overwrite_genesis_params(&mut self, g: Genesis) {
		let seal: GenericSeal = g.seal.into();
		self.parent_hash = g.parent_hash;
		self.transactions_root = g.transactions_root;
		self.receipts_root = g.receipts_root;
		self.author = g.author;
		self.difficulty = g.difficulty;
		self.gas_limit = g.gas_limit;
		self.gas_used = g.gas_used;
		self.timestamp = g.timestamp;
		self.extra_data = g.extra_data;
		self.seal_fields = seal.fields;
		self.seal_rlp = seal.rlp;
		self.state_root_memo = RwLock::new(g.state_root);
	}

	/// Alter the value of the genesis state.
	pub fn set_genesis_state(&mut self, s: PodState) {
		self.genesis_state = s;
		*self.state_root_memo.write() = None;
	}

	/// Returns `false` if the memoized state root is invalid. `true` otherwise.
	pub fn is_state_root_valid(&self) -> bool {
		self.state_root_memo.read().clone().map_or(true, |sr| sr == self.genesis_state.root())
	}

	/// Ensure that the given state DB has the trie nodes in for the genesis state.
	pub fn ensure_db_good(&self, db: &mut StateDB) -> Result<bool, Box<TrieError>> {
		if !db.as_hashdb().contains(&self.state_root()) {
			trace!(target: "spec", "ensure_db_good: Fresh database? Cannot find state root {}", self.state_root());
			let mut root = H256::new();

			{
				let mut t = SecTrieDBMut::new(db.as_hashdb_mut(), &mut root);
				for (address, account) in self.genesis_state.get().iter() {
					try!(t.insert(&**address, &account.rlp()));
				}
			}
			trace!(target: "spec", "ensure_db_good: Populated sec trie; root is {}", root);
			for (address, account) in self.genesis_state.get().iter() {
				db.note_non_null_account(address);
				account.insert_additional(&mut AccountDBMut::new(db.as_hashdb_mut(), address));
			}
			assert!(db.as_hashdb().contains(&self.state_root()));
			Ok(true)
		} else { Ok(false) }
	}

	/// Loads spec from json file.
	pub fn load<R>(reader: R) -> Result<Self, String> where R: Read {
		match ethjson::spec::Spec::load(reader) {
			Ok(spec) => Ok(spec.into()),
			_ => Err("Spec json is invalid".into()),
		}
	}

	/// Create a new Spec which conforms to the Frontier-era Morden chain except that it's a NullEngine consensus.
	pub fn new_test() -> Spec { load_bundled!("null_morden") }

	/// Create a new Spec which is a NullEngine consensus with a premine of address whose secret is sha3('').
	pub fn new_null() -> Spec { load_bundled!("null") }

	/// Create a new Spec with InstantSeal consensus which does internal sealing (not requiring work).
<<<<<<< HEAD
	pub fn new_test_instant() -> Self {
		Spec::load(include_bytes!("../../res/instant_seal.json") as &[u8]).expect("instant_seal.json is invalid")
	}

	/// Create a new Spec with Tendermint consensus which does internal sealing (not requiring work).
	/// Account "0".sha3() and "1".sha3() are a authorities.
	pub fn new_test_tendermint() -> Self {
		Spec::load(include_bytes!("../../res/tendermint.json") as &[u8]).expect("tendermint.json is invalid")
	}
=======
	pub fn new_instant() -> Spec { load_bundled!("instant_seal") }
>>>>>>> 9857f632
}

#[cfg(test)]
mod tests {
	use std::str::FromStr;
	use util::hash::*;
	use util::sha3::*;
	use views::*;
	use super::*;

	// https://github.com/ethcore/parity/issues/1840
	#[test]
	fn test_load_empty() {
		assert!(Spec::load(&[] as &[u8]).is_err());
	}

	#[test]
	fn test_chain() {
		let test_spec = Spec::new_test();

		assert_eq!(test_spec.state_root(), H256::from_str("f3f4696bbf3b3b07775128eb7a3763279a394e382130f27c21e70233e04946a9").unwrap());
		let genesis = test_spec.genesis_block();
		assert_eq!(BlockView::new(&genesis).header_view().sha3(), H256::from_str("0cd786a2425d16f152c658316c423e6ce1181e15c3295826d7c9904cba9ce303").unwrap());
	}
}<|MERGE_RESOLUTION|>--- conflicted
+++ resolved
@@ -280,19 +280,11 @@
 	pub fn new_null() -> Spec { load_bundled!("null") }
 
 	/// Create a new Spec with InstantSeal consensus which does internal sealing (not requiring work).
-<<<<<<< HEAD
-	pub fn new_test_instant() -> Self {
-		Spec::load(include_bytes!("../../res/instant_seal.json") as &[u8]).expect("instant_seal.json is invalid")
-	}
+	pub fn new_instant() -> Spec { load_bundled!("instant_seal") }
 
 	/// Create a new Spec with Tendermint consensus which does internal sealing (not requiring work).
 	/// Account "0".sha3() and "1".sha3() are a authorities.
-	pub fn new_test_tendermint() -> Self {
-		Spec::load(include_bytes!("../../res/tendermint.json") as &[u8]).expect("tendermint.json is invalid")
-	}
-=======
-	pub fn new_instant() -> Spec { load_bundled!("instant_seal") }
->>>>>>> 9857f632
+	pub fn new_test_tendermint() -> Self { load_bundled!("tendermint") }
 }
 
 #[cfg(test)]
