--- conflicted
+++ resolved
@@ -219,7 +219,6 @@
 	}
 }
 
-<<<<<<< HEAD
 impl Encodable for Suicide {
 	fn rlp_append(&self, s: &mut RlpStream) {
 		s.begin_list(3);
@@ -242,10 +241,7 @@
 }
 
 
-/// Description of an action that we trace.
-=======
 /// Description of an action that we trace; will be either a call or a create.
->>>>>>> d520aa26
 #[derive(Debug, Clone, PartialEq)]
 #[cfg_attr(feature = "ipc", binary)]
 pub enum Action {
