--- conflicted
+++ resolved
@@ -22,11 +22,8 @@
 #[macro_use]
 extern crate rlp_derive;
 extern crate bloomable;
-<<<<<<< HEAD
 extern crate hash;
-=======
 extern crate heapsize;
->>>>>>> e04d58f6
 
 #[cfg(test)]
 extern crate rustc_hex;
