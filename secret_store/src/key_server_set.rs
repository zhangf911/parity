// Copyright 2015-2017 Parity Technologies (UK) Ltd.
// This file is part of Parity.

// Parity is free software: you can redistribute it and/or modify
// it under the terms of the GNU General Public License as published by
// the Free Software Foundation, either version 3 of the License, or
// (at your option) any later version.

// Parity is distributed in the hope that it will be useful,
// but WITHOUT ANY WARRANTY; without even the implied warranty of
// MERCHANTABILITY or FITNESS FOR A PARTICULAR PURPOSE.  See the
// GNU General Public License for more details.

// You should have received a copy of the GNU General Public License
// along with Parity.  If not, see <http://www.gnu.org/licenses/>.

use std::sync::Arc;
use std::net::SocketAddr;
use std::collections::{BTreeMap, HashSet};
use std::time::Duration;
use parking_lot::Mutex;
use ethcore::client::{Client, BlockChainClient, BlockId, ChainNotify, ChainRoute, CallContract};
use ethkey::public_to_address;
use ethereum_types::{H256, Address};
use bytes::Bytes;
use types::{Error, Public, NodeAddress, NodeId};
use trusted_client::TrustedClient;
use {NodeKeyPair, ContractAddress};

use_contract!(key_server, "KeyServerSet", "res/key_server_set.json");

/// Name of KeyServerSet contract in registry.
const KEY_SERVER_SET_CONTRACT_REGISTRY_NAME: &'static str = "secretstore_server_set";
/// Number of blocks (since latest new_set change) required before actually starting migration.
const MIGRATION_CONFIRMATIONS_REQUIRED: u64 = 5;
/// Number of blocks before the same-migration transaction (be it start or confirmation) will be retried.
const TRANSACTION_RETRY_INTERVAL_BLOCKS: u64 = 30;

#[derive(Default, Debug, Clone, PartialEq)]
/// Key Server Set state.
pub struct KeyServerSetSnapshot {
	/// Current set of key servers.
	pub current_set: BTreeMap<NodeId, SocketAddr>,
	/// New set of key servers.
	pub new_set: BTreeMap<NodeId, SocketAddr>,
	/// Current migration data.
	pub migration: Option<KeyServerSetMigration>,
}

#[derive(Default, Debug, Clone, PartialEq)]
/// Key server set migration.
pub struct KeyServerSetMigration {
	/// Migration id.
	pub id: H256,
	/// Migration set of key servers. It is the new_set at the moment of migration start.
	pub set: BTreeMap<NodeId, SocketAddr>,
	/// Master node of the migration process.
	pub master: NodeId,
	/// Is migration confirmed by this node?
	pub is_confirmed: bool,
}

/// Key Server Set
pub trait KeyServerSet: Send + Sync {
	/// Is this node currently isolated from the set?
	fn is_isolated(&self) -> bool;
	/// Get server set state.
	fn snapshot(&self) -> KeyServerSetSnapshot;
	/// Start migration.
	fn start_migration(&self, migration_id: H256);
	/// Confirm migration.
	fn confirm_migration(&self, migration_id: H256);
}

/// On-chain Key Server set implementation.
pub struct OnChainKeyServerSet {
	/// Cached on-chain contract.
	contract: Mutex<CachedContract>,
}

#[derive(Default, Debug, Clone, PartialEq)]
/// Non-finalized new_set.
struct FutureNewSet {
	/// New servers set.
	pub new_set: BTreeMap<NodeId, SocketAddr>,
	/// Hash of block, when this set has appeared for first time.
	pub block: H256,
}

#[derive(Default, Debug, Clone, PartialEq)]
/// Migration-related transaction information.
struct PreviousMigrationTransaction {
	/// Migration id.
	pub migration_id: H256,
	/// Latest actual block number at the time this transaction has been sent.
	pub block: u64,
}

/// Cached on-chain Key Server set contract.
struct CachedContract {
	/// Blockchain client.
	client: TrustedClient,
	/// Contract address source.
	contract_address_source: Option<ContractAddress>,
	/// Current contract address.
	contract_address: Option<Address>,
	/// Contract interface.
	contract: key_server::KeyServerSet,
	/// Is auto-migrate enabled?
	auto_migrate_enabled: bool,
	/// Current contract state.
	snapshot: KeyServerSetSnapshot,
	/// Scheduled contract state (if any).
	future_new_set: Option<FutureNewSet>,
	/// Previous start migration transaction.
	start_migration_tx: Option<PreviousMigrationTransaction>,
	/// Previous confirm migration transaction.
	confirm_migration_tx: Option<PreviousMigrationTransaction>,
	/// This node key pair.
	self_key_pair: Arc<NodeKeyPair>,
}

impl OnChainKeyServerSet {
	pub fn new(trusted_client: TrustedClient, contract_address_source: Option<ContractAddress>, self_key_pair: Arc<NodeKeyPair>, auto_migrate_enabled: bool, key_servers: BTreeMap<Public, NodeAddress>) -> Result<Arc<Self>, Error> {
		let client = trusted_client.get_untrusted();
		let key_server_set = Arc::new(OnChainKeyServerSet {
			contract: Mutex::new(CachedContract::new(trusted_client, contract_address_source, self_key_pair, auto_migrate_enabled, key_servers)?),
		});
		client
			.ok_or_else(|| Error::Internal("Constructing OnChainKeyServerSet without active Client".into()))?
			.add_notify(key_server_set.clone());
		Ok(key_server_set)
	}
}

impl KeyServerSet for OnChainKeyServerSet {
	fn is_isolated(&self) -> bool {
		self.contract.lock().is_isolated()
	}

	fn snapshot(&self) -> KeyServerSetSnapshot {
		self.contract.lock().snapshot()
	}

	fn start_migration(&self, migration_id: H256) {
		self.contract.lock().start_migration(migration_id)
	}

	fn confirm_migration(&self, migration_id: H256) {
		self.contract.lock().confirm_migration(migration_id);
	}
}

impl ChainNotify for OnChainKeyServerSet {
	fn new_blocks(&self, _imported: Vec<H256>, _invalid: Vec<H256>, route: ChainRoute, _sealed: Vec<H256>, _proposed: Vec<Bytes>, _duration: Duration) {
		let (enacted, retracted) = route.into_enacted_retracted();

		if !enacted.is_empty() || !retracted.is_empty() {
			self.contract.lock().update(enacted, retracted)
		}
	}
}

trait KeyServerSubset<F: Fn(Vec<u8>) -> Result<Vec<u8>, String>> {
	fn read_list(&self, f: &F) -> Result<Vec<Address>, String>;

	fn read_public(&self, address: Address, f: &F) -> Result<Bytes, String>;

	fn read_address(&self, address: Address, f: &F) -> Result<String, String>;
}

#[derive(Default)]
struct CurrentKeyServerSubset {
	read_list: key_server::functions::GetCurrentKeyServers,
	read_public: key_server::functions::GetCurrentKeyServerPublic,
	read_address: key_server::functions::GetCurrentKeyServerAddress,
}

impl <F: Fn(Vec<u8>) -> Result<Vec<u8>, String>> KeyServerSubset<F> for CurrentKeyServerSubset {
	fn read_list(&self, f: &F) -> Result<Vec<Address>, String> {
		self.read_list.call(f).map_err(|e| e.to_string())
	}

	fn read_public(&self, address: Address, f: &F) -> Result<Bytes, String> {
		self.read_public.call(address, f).map_err(|e| e.to_string())
	}

	fn read_address(&self, address: Address, f: &F) -> Result<String, String> {
		self.read_address.call(address, f).map_err(|e| e.to_string())
	}
}

#[derive(Default)]
struct MigrationKeyServerSubset {
	read_list: key_server::functions::GetMigrationKeyServers,
	read_public: key_server::functions::GetMigrationKeyServerPublic,
	read_address: key_server::functions::GetMigrationKeyServerAddress,
}

impl <F: Fn(Vec<u8>) -> Result<Vec<u8>, String>> KeyServerSubset<F> for MigrationKeyServerSubset {
	fn read_list(&self, f: &F) -> Result<Vec<Address>, String> {
		self.read_list.call(f).map_err(|e| e.to_string())
	}

	fn read_public(&self, address: Address, f: &F) -> Result<Bytes, String> {
		self.read_public.call(address, f).map_err(|e| e.to_string())
	}

	fn read_address(&self, address: Address, f: &F) -> Result<String, String> {
		self.read_address.call(address, f).map_err(|e| e.to_string())
	}
}

#[derive(Default)]
struct NewKeyServerSubset {
	read_list: key_server::functions::GetNewKeyServers,
	read_public: key_server::functions::GetNewKeyServerPublic,
	read_address: key_server::functions::GetNewKeyServerAddress,
}

impl <F: Fn(Vec<u8>) -> Result<Vec<u8>, String>> KeyServerSubset<F> for NewKeyServerSubset {
	fn read_list(&self, f: &F) -> Result<Vec<Address>, String> {
		self.read_list.call(f).map_err(|e| e.to_string())
	}

	fn read_public(&self, address: Address, f: &F) -> Result<Bytes, String> {
		self.read_public.call(address, f).map_err(|e| e.to_string())
	}

	fn read_address(&self, address: Address, f: &F) -> Result<String, String> {
		self.read_address.call(address, f).map_err(|e| e.to_string())
	}
}

impl CachedContract {
	pub fn new(client: TrustedClient, contract_address_source: Option<ContractAddress>, self_key_pair: Arc<NodeKeyPair>, auto_migrate_enabled: bool, key_servers: BTreeMap<Public, NodeAddress>) -> Result<Self, Error> {
		let server_set = match contract_address_source.is_none() {
			true => key_servers.into_iter()
				.map(|(p, addr)| {
					let addr = format!("{}:{}", addr.address, addr.port).parse()
						.map_err(|err| Error::Internal(format!("error parsing node address: {}", err)))?;
					Ok((p, addr))
				})
				.collect::<Result<BTreeMap<_, _>, Error>>()?,
			false => Default::default(),
		};

		let mut contract =  CachedContract {
			client: client,
			contract_address_source: contract_address_source,
			contract_address: None,
			contract: key_server::KeyServerSet::default(),
			auto_migrate_enabled: auto_migrate_enabled,
			future_new_set: None,
			confirm_migration_tx: None,
			start_migration_tx: None,
			snapshot: KeyServerSetSnapshot {
				current_set: server_set.clone(),
				new_set: server_set,
				..Default::default()
			},
			self_key_pair: self_key_pair,
		};
		contract.update_contract_address();

		Ok(contract)
	}

	pub fn update_contract_address(&mut self) {
		if let Some(ref contract_address_source) = self.contract_address_source {
			let contract_address = self.client.read_contract_address(KEY_SERVER_SET_CONTRACT_REGISTRY_NAME.into(), contract_address_source);
			if contract_address != self.contract_address {
				trace!(target: "secretstore", "{}: Configuring for key server set contract from address {:?}",
					self.self_key_pair.public(), contract_address);

				self.contract_address = contract_address;
			}
		}
	}

	pub fn update(&mut self, enacted: Vec<H256>, retracted: Vec<H256>) {
		// no need to update when servers set is hardcoded
		if self.contract_address_source.is_none() {
			return;
		}

		if let Some(client) = self.client.get() {
<<<<<<< HEAD
			// read new snapshot from reqistry (if something has chnaged)
			if !enacted.is_empty() || !retracted.is_empty() {
				self.update_contract_address();
				self.read_from_registry(&*client);
			}
=======
			// read new snapshot from registry (if something has changed)
			self.read_from_registry_if_required(&*client, enacted, retracted);
>>>>>>> 7d7d4822

			// update number of confirmations (if there's future new set)
			self.update_number_of_confirmations_if_required(&*client);
		}
	}

	fn is_isolated(&self) -> bool {
		!self.snapshot.current_set.contains_key(self.self_key_pair.public())
	}

	fn snapshot(&self) -> KeyServerSetSnapshot {
		self.snapshot.clone()
	}

	fn start_migration(&mut self, migration_id: H256) {
		// trust is not needed here, because it is the reaction to the read of the trusted client
		if let (Some(client), Some(contract_address)) = (self.client.get_untrusted(), self.contract_address.as_ref()) {
			// check if we need to send start migration transaction
			if !update_last_transaction_block(&*client, &migration_id, &mut self.start_migration_tx) {
				return;
			}

			// prepare transaction data
			let transaction_data = self.contract.functions().start_migration().input(migration_id);

			// send transaction
			match self.client.transact_contract(*contract_address, transaction_data) {
				Ok(_) => trace!(target: "secretstore_net", "{}: sent auto-migration start transaction",
					self.self_key_pair.public()),
				Err(error) => warn!(target: "secretstore_net", "{}: failed to submit auto-migration start transaction: {}",
					self.self_key_pair.public(), error),
			}
		}
	}

	fn confirm_migration(&mut self, migration_id: H256) {
		// trust is not needed here, because we have already completed the action
		if let (Some(client), Some(contract_address)) = (self.client.get(), self.contract_address) {
			// check if we need to send start migration transaction
			if !update_last_transaction_block(&*client, &migration_id, &mut self.confirm_migration_tx) {
				return;
			}

			// prepare transaction data
			let transaction_data = self.contract.functions().confirm_migration().input(migration_id);

			// send transaction
			match self.client.transact_contract(contract_address, transaction_data) {
				Ok(_) => trace!(target: "secretstore_net", "{}: sent auto-migration confirm transaction",
					self.self_key_pair.public()),
				Err(error) => warn!(target: "secretstore_net", "{}: failed to submit auto-migration confirmation transaction: {}",
					self.self_key_pair.public(), error),
			}
		}
	}

	fn read_from_registry(&mut self, client: &Client) {
		let contract_address = match self.contract_address {
			Some(contract_address) => contract_address,
			None => {
				// no contract installed => empty snapshot
				// WARNING: after restart current_set will be reset to the set from configuration file
				// even though we have reset to empty set here. We are not considering this as an issue
				// because it is actually the issue of administrator.
				self.snapshot = Default::default();
				self.future_new_set = None;
				return;
			},
		};

		let do_call = |data| client.call_contract(BlockId::Latest, contract_address, data);

		let current_set = Self::read_key_server_set(CurrentKeyServerSubset::default(), &do_call);

		// read migration-related data if auto migration is enabled
		let (new_set, migration) = match self.auto_migrate_enabled {
			true => {
				let new_set = Self::read_key_server_set(NewKeyServerSubset::default(), &do_call);
				let migration_set = Self::read_key_server_set(MigrationKeyServerSubset::default(), &do_call);

				let migration_id = match migration_set.is_empty() {
					false => self.contract.functions().get_migration_id().call(&do_call)
						.map_err(|err| { trace!(target: "secretstore", "Error {} reading migration id from contract", err); err })
						.ok(),
					true => None,
				};

				let migration_master = match migration_set.is_empty() {
					false => self.contract.functions().get_migration_master().call(&do_call)
						.map_err(|err| { trace!(target: "secretstore", "Error {} reading migration master from contract", err); err })
						.ok()
						.and_then(|address| current_set.keys().chain(migration_set.keys())
							.find(|public| public_to_address(public) == address)
							.cloned()),
					true => None,
				};

				let is_migration_confirmed = match migration_set.is_empty() {
					false if current_set.contains_key(self.self_key_pair.public()) || migration_set.contains_key(self.self_key_pair.public()) =>
						self.contract.functions().is_migration_confirmed().call(self.self_key_pair.address(), &do_call)
							.map_err(|err| { trace!(target: "secretstore", "Error {} reading migration confirmation from contract", err); err })
							.ok(),
					_ => None,
				};

				let migration = match (migration_set.is_empty(), migration_id, migration_master, is_migration_confirmed) {
					(false, Some(migration_id), Some(migration_master), Some(is_migration_confirmed)) =>
						Some(KeyServerSetMigration {
							id: migration_id,
							master: migration_master,
							set: migration_set,
							is_confirmed: is_migration_confirmed,
						}),
					_ => None,
				};

				(new_set, migration)
			}
			false => (current_set.clone(), None),
		};

		let mut new_snapshot = KeyServerSetSnapshot {
			current_set: current_set,
			new_set: new_set,
			migration: migration,
		};

		// we might want to adjust new_set if auto migration is enabled
		if self.auto_migrate_enabled {
			let block = client.block_hash(BlockId::Latest).unwrap_or_default();
			update_future_set(&mut self.future_new_set, &mut new_snapshot, block);
		}

		self.snapshot = new_snapshot;
	}

	fn read_key_server_set<T, F>(subset: T, do_call: F) -> BTreeMap<Public, SocketAddr>
		where
			T: KeyServerSubset<F>,
			F: Fn(Vec<u8>) -> Result<Vec<u8>, String> {
		let mut key_servers = BTreeMap::new();
		let mut key_servers_addresses = HashSet::new();
		let key_servers_list = subset.read_list(&do_call)
			.map_err(|err| { warn!(target: "secretstore_net", "error {} reading list of key servers from contract", err); err })
			.unwrap_or_default();
		for key_server in key_servers_list {
			let key_server_public = subset.read_public(key_server, &do_call)
				.and_then(|p| if p.len() == 64 { Ok(Public::from_slice(&p)) } else { Err(format!("Invalid public length {}", p.len())) });
			let key_server_address: Result<SocketAddr, _> = subset.read_address(key_server, &do_call)
				.and_then(|a| a.parse().map_err(|e| format!("Invalid ip address: {}", e)));

			// only add successfully parsed nodes
			match (key_server_public, key_server_address) {
				(Ok(key_server_public), Ok(key_server_address)) => {
					if !key_servers_addresses.insert(key_server_address.clone()) {
						warn!(target: "secretstore_net", "the same address ({}) specified twice in list of contracts. Ignoring server {}",
							key_server_address, key_server_public);
						continue;
					}

					key_servers.insert(key_server_public, key_server_address);
				},
				(Err(public_err), _) => warn!(target: "secretstore_net", "received invalid public from key server set contract: {}", public_err),
				(_, Err(ip_err)) => warn!(target: "secretstore_net", "received invalid IP from key server set contract: {}", ip_err),
			}
		}
		key_servers
	}

	fn update_number_of_confirmations_if_required(&mut self, client: &BlockChainClient) {
		if !self.auto_migrate_enabled {
			return;
		}

		update_number_of_confirmations(
			&|| latest_block_hash(&*client),
			&|block| block_confirmations(&*client, block),
			&mut self.future_new_set, &mut self.snapshot);
	}
}

/// Check if two sets are equal (in terms of migration requirements). We do not need migration if only
/// addresses are changed - simply adjusting connections is enough in this case.
pub fn is_migration_required(current_set: &BTreeMap<NodeId, SocketAddr>, new_set: &BTreeMap<NodeId, SocketAddr>) -> bool {
	let no_nodes_removed = current_set.keys().all(|n| new_set.contains_key(n));
	let no_nodes_added = new_set.keys().all(|n| current_set.contains_key(n));
	!no_nodes_removed || !no_nodes_added
}

fn update_future_set(future_new_set: &mut Option<FutureNewSet>, new_snapshot: &mut KeyServerSetSnapshot, block: H256) {
	// migration has already started => no need to delay visibility
	if new_snapshot.migration.is_some() {
		*future_new_set = None;
		return;
	}

	// no migration is required => no need to delay visibility
	if !is_migration_required(&new_snapshot.current_set, &new_snapshot.new_set) {
		*future_new_set = None;
		return;
	}

	// when auto-migrate is enabled, we do not want to start migration right after new_set is changed, because of:
	// 1) there could be a fork && we could start migration to forked version (and potentially lose secrets)
	// 2) there must be some period for new_set changes finalization (i.e. adding/removing more servers)
	let mut new_set = new_snapshot.current_set.clone();
	::std::mem::swap(&mut new_set, &mut new_snapshot.new_set);

	// if nothing has changed in future_new_set, then we want to preserve previous block hash
	let block = match Some(&new_set) == future_new_set.as_ref().map(|f| &f.new_set) {
		true => future_new_set.as_ref().map(|f| &f.block).cloned().unwrap_or_else(|| block),
		false => block,
	};

	*future_new_set = Some(FutureNewSet {
		new_set: new_set,
		block: block,
	});
}

fn update_number_of_confirmations<F1: Fn() -> H256, F2: Fn(H256) -> Option<u64>>(latest_block: &F1, confirmations: &F2, future_new_set: &mut Option<FutureNewSet>, snapshot: &mut KeyServerSetSnapshot) {
	match future_new_set.as_mut() {
		// no future new set is scheduled => do nothing,
		None => return,
		// else we should calculate number of confirmations for future new set
		Some(future_new_set) => match confirmations(future_new_set.block.clone()) {
			// we have enough confirmations => should move new_set from future to snapshot
			Some(confirmations) if confirmations >= MIGRATION_CONFIRMATIONS_REQUIRED => (),
			// not enough confirmations => do nothing
			Some(_) => return,
			// if number of confirmations is None, then reorg has happened && we need to reset block
			// (some more intelligent strategy is possible, but let's stick to simplest one)
			None => {
				future_new_set.block = latest_block();
				return;
			}
		}
	}

	let future_new_set = future_new_set.take()
		.expect("we only pass through match above when future_new_set is some; qed");
	snapshot.new_set = future_new_set.new_set;
}

fn update_last_transaction_block(client: &Client, migration_id: &H256, previous_transaction: &mut Option<PreviousMigrationTransaction>) -> bool {
	let last_block = client.block_number(BlockId::Latest).unwrap_or_default();
	match previous_transaction.as_ref() {
		// no previous transaction => send immediately
		None => (),
		// previous transaction has been sent for other migration process => send immediately
		Some(tx) if tx.migration_id != *migration_id => (),
		// if we have sent the same type of transaction recently => do nothing (hope it will be mined eventually)
		// if we have sent the same transaction some time ago =>
		//   assume that our tx queue was full
		//   or we didn't have enough eth fot this tx
		//   or the transaction has been removed from the queue (and never reached any miner node)
		// if we have restarted after sending tx => assume we have never sent it
		Some(tx) => {
			if tx.block > last_block || last_block - tx.block < TRANSACTION_RETRY_INTERVAL_BLOCKS {
				return false;
			}
		},
	}

	*previous_transaction = Some(PreviousMigrationTransaction {
		migration_id: migration_id.clone(),
		block: last_block,
	});

	true
}

fn latest_block_hash(client: &BlockChainClient) -> H256 {
	client.block_hash(BlockId::Latest).unwrap_or_default()
}

fn block_confirmations(client: &BlockChainClient, block: H256) -> Option<u64> {
	client.block_number(BlockId::Hash(block))
		.and_then(|block| client.block_number(BlockId::Latest).map(|last_block| (block, last_block)))
		.map(|(block, last_block)| last_block - block)
}

#[cfg(test)]
pub mod tests {
	use std::collections::BTreeMap;
	use std::net::SocketAddr;
	use ethereum_types::H256;
	use ethkey::Public;
	use super::{update_future_set, update_number_of_confirmations, FutureNewSet,
		KeyServerSet, KeyServerSetSnapshot, MIGRATION_CONFIRMATIONS_REQUIRED};

	#[derive(Default)]
	pub struct MapKeyServerSet {
		is_isolated: bool,
		nodes: BTreeMap<Public, SocketAddr>,
	}

	impl MapKeyServerSet {
		pub fn new(is_isolated: bool, nodes: BTreeMap<Public, SocketAddr>) -> Self {
			MapKeyServerSet {
				is_isolated: is_isolated,
				nodes: nodes,
			}
		}
	}

	impl KeyServerSet for MapKeyServerSet {
		fn is_isolated(&self) -> bool {
			self.is_isolated
		}

		fn snapshot(&self) -> KeyServerSetSnapshot {
			KeyServerSetSnapshot {
				current_set: self.nodes.clone(),
				new_set: self.nodes.clone(),
				..Default::default()
			}
		}

		fn start_migration(&self, _migration_id: H256) {
			unimplemented!("test-only")
		}

		fn confirm_migration(&self, _migration_id: H256) {
			unimplemented!("test-only")
		}
	}

	#[test]
	fn future_set_is_updated_to_none_when_migration_has_already_started() {
		let mut future_new_set = Some(Default::default());
		let mut new_snapshot = KeyServerSetSnapshot {
			migration: Some(Default::default()),
			..Default::default()
		};
		let new_snapshot_copy = new_snapshot.clone();
		update_future_set(&mut future_new_set, &mut new_snapshot, Default::default());
		assert_eq!(future_new_set, None);
		assert_eq!(new_snapshot, new_snapshot_copy);
	}

	#[test]
	fn future_set_is_updated_to_none_when_no_migration_is_required() {
		let node_id = Default::default();
		let address1 = "127.0.0.1:12000".parse().unwrap();
		let address2 = "127.0.0.1:12001".parse().unwrap();

		// addresses are different, but node set is the same => no migration is required
		let mut future_new_set = Some(Default::default());
		let mut new_snapshot = KeyServerSetSnapshot {
			current_set: vec![(node_id, address1)].into_iter().collect(),
			new_set: vec![(node_id, address2)].into_iter().collect(),
			..Default::default()
		};
		let new_snapshot_copy = new_snapshot.clone();
		update_future_set(&mut future_new_set, &mut new_snapshot, Default::default());
		assert_eq!(future_new_set, None);
		assert_eq!(new_snapshot, new_snapshot_copy);

		// everything is the same => no migration is required
		let mut future_new_set = Some(Default::default());
		let mut new_snapshot = KeyServerSetSnapshot {
			current_set: vec![(node_id, address1)].into_iter().collect(),
			new_set: vec![(node_id, address1)].into_iter().collect(),
			..Default::default()
		};
		let new_snapshot_copy = new_snapshot.clone();
		update_future_set(&mut future_new_set, &mut new_snapshot, Default::default());
		assert_eq!(future_new_set, None);
		assert_eq!(new_snapshot, new_snapshot_copy);
	}

	#[test]
	fn future_set_is_initialized() {
		let address = "127.0.0.1:12000".parse().unwrap();

		let mut future_new_set = None;
		let mut new_snapshot = KeyServerSetSnapshot {
			current_set: vec![(1.into(), address)].into_iter().collect(),
			new_set: vec![(2.into(), address)].into_iter().collect(),
			..Default::default()
		};
		update_future_set(&mut future_new_set, &mut new_snapshot, Default::default());
		assert_eq!(future_new_set, Some(FutureNewSet {
			new_set: vec![(2.into(), address)].into_iter().collect(),
			block: Default::default(),
		}));
		assert_eq!(new_snapshot, KeyServerSetSnapshot {
			current_set: vec![(1.into(), address)].into_iter().collect(),
			new_set: vec![(1.into(), address)].into_iter().collect(),
			..Default::default()
		});
	}

	#[test]
	fn future_set_is_updated_when_set_differs() {
		let address = "127.0.0.1:12000".parse().unwrap();

		let mut future_new_set = Some(FutureNewSet {
			new_set: vec![(2.into(), address)].into_iter().collect(),
			block: Default::default(),
		});
		let mut new_snapshot = KeyServerSetSnapshot {
			current_set: vec![(1.into(), address)].into_iter().collect(),
			new_set: vec![(3.into(), address)].into_iter().collect(),
			..Default::default()
		};
		update_future_set(&mut future_new_set, &mut new_snapshot, 1.into());
		assert_eq!(future_new_set, Some(FutureNewSet {
			new_set: vec![(3.into(), address)].into_iter().collect(),
			block: 1.into(),
		}));
		assert_eq!(new_snapshot, KeyServerSetSnapshot {
			current_set: vec![(1.into(), address)].into_iter().collect(),
			new_set: vec![(1.into(), address)].into_iter().collect(),
			..Default::default()
		});
	}

	#[test]
	fn future_set_is_not_updated_when_set_is_the_same() {
		let address = "127.0.0.1:12000".parse().unwrap();

		let mut future_new_set = Some(FutureNewSet {
			new_set: vec![(2.into(), address)].into_iter().collect(),
			block: Default::default(),
		});
		let mut new_snapshot = KeyServerSetSnapshot {
			current_set: vec![(1.into(), address)].into_iter().collect(),
			new_set: vec![(2.into(), address)].into_iter().collect(),
			..Default::default()
		};
		update_future_set(&mut future_new_set, &mut new_snapshot, 1.into());
		assert_eq!(future_new_set, Some(FutureNewSet {
			new_set: vec![(2.into(), address)].into_iter().collect(),
			block: Default::default(),
		}));
		assert_eq!(new_snapshot, KeyServerSetSnapshot {
			current_set: vec![(1.into(), address)].into_iter().collect(),
			new_set: vec![(1.into(), address)].into_iter().collect(),
			..Default::default()
		});
	}

	#[test]
	fn when_updating_confirmations_nothing_is_changed_if_no_future_set() {
		let address = "127.0.0.1:12000".parse().unwrap();

		let mut future_new_set = None;
		let mut snapshot = KeyServerSetSnapshot {
			current_set: vec![(1.into(), address)].into_iter().collect(),
			new_set: vec![(1.into(), address)].into_iter().collect(),
			..Default::default()
		};
		let snapshot_copy = snapshot.clone();
		update_number_of_confirmations(
			&|| 1.into(),
			&|_| Some(MIGRATION_CONFIRMATIONS_REQUIRED),
			&mut future_new_set, &mut snapshot);
		assert_eq!(future_new_set, None);
		assert_eq!(snapshot, snapshot_copy);
	}

	#[test]
	fn when_updating_confirmations_migration_is_scheduled() {
		let address = "127.0.0.1:12000".parse().unwrap();

		let mut future_new_set = Some(FutureNewSet {
			new_set: vec![(2.into(), address)].into_iter().collect(),
			block: Default::default(),
		});
		let mut snapshot = KeyServerSetSnapshot {
			current_set: vec![(1.into(), address)].into_iter().collect(),
			new_set: vec![(1.into(), address)].into_iter().collect(),
			..Default::default()
		};
		update_number_of_confirmations(
			&|| 1.into(),
			&|_| Some(MIGRATION_CONFIRMATIONS_REQUIRED),
			&mut future_new_set, &mut snapshot);
		assert_eq!(future_new_set, None);
		assert_eq!(snapshot, KeyServerSetSnapshot {
			current_set: vec![(1.into(), address)].into_iter().collect(),
			new_set: vec![(2.into(), address)].into_iter().collect(),
			..Default::default()
		});
	}

	#[test]
	fn when_updating_confirmations_migration_is_not_scheduled_when_not_enough_confirmations() {
		let address = "127.0.0.1:12000".parse().unwrap();

		let mut future_new_set = Some(FutureNewSet {
			new_set: vec![(2.into(), address)].into_iter().collect(),
			block: Default::default(),
		});
		let mut snapshot = KeyServerSetSnapshot {
			current_set: vec![(1.into(), address)].into_iter().collect(),
			new_set: vec![(1.into(), address)].into_iter().collect(),
			..Default::default()
		};
		let future_new_set_copy = future_new_set.clone();
		let snapshot_copy = snapshot.clone();
		update_number_of_confirmations(
			&|| 1.into(),
			&|_| Some(MIGRATION_CONFIRMATIONS_REQUIRED - 1),
			&mut future_new_set, &mut snapshot);
		assert_eq!(future_new_set, future_new_set_copy);
		assert_eq!(snapshot, snapshot_copy);
	}

	#[test]
	fn when_updating_confirmations_migration_is_reset_when_reorganized() {
		let address = "127.0.0.1:12000".parse().unwrap();

		let mut future_new_set = Some(FutureNewSet {
			new_set: vec![(2.into(), address)].into_iter().collect(),
			block: 1.into(),
		});
		let mut snapshot = KeyServerSetSnapshot {
			current_set: vec![(1.into(), address)].into_iter().collect(),
			new_set: vec![(1.into(), address)].into_iter().collect(),
			..Default::default()
		};
		let snapshot_copy = snapshot.clone();
		update_number_of_confirmations(
			&|| 2.into(),
			&|_| None,
			&mut future_new_set, &mut snapshot);
		assert_eq!(future_new_set, Some(FutureNewSet {
			new_set: vec![(2.into(), address)].into_iter().collect(),
			block: 2.into(),
		}));
		assert_eq!(snapshot, snapshot_copy);
	}
}<|MERGE_RESOLUTION|>--- conflicted
+++ resolved
@@ -285,16 +285,11 @@
 		}
 
 		if let Some(client) = self.client.get() {
-<<<<<<< HEAD
 			// read new snapshot from reqistry (if something has chnaged)
 			if !enacted.is_empty() || !retracted.is_empty() {
 				self.update_contract_address();
 				self.read_from_registry(&*client);
 			}
-=======
-			// read new snapshot from registry (if something has changed)
-			self.read_from_registry_if_required(&*client, enacted, retracted);
->>>>>>> 7d7d4822
 
 			// update number of confirmations (if there's future new set)
 			self.update_number_of_confirmations_if_required(&*client);
