--- conflicted
+++ resolved
@@ -290,7 +290,6 @@
 			&KeyVersionNegotiationMessage::KeyVersions(ref message) =>
 				self.on_key_versions(sender, message),
 			&KeyVersionNegotiationMessage::KeyVersionsError(ref message) => {
-<<<<<<< HEAD
 				// remember failed continue action
 				match message.continue_with {
 					Some(FailedKeyVersionContinueAction::Decrypt(Some(ref origin), ref requester)) =>
@@ -299,8 +298,6 @@
 					_ => (),
 				}
 
-=======
->>>>>>> 10a34647
 				self.on_session_error(sender, message.error.clone());
 				Ok(())
 			},
@@ -519,17 +516,10 @@
 	pub fn new(self_node_id: NodeId, key_share: Option<&DocumentKeyShare>, configured_nodes_count: usize, connected_nodes_count: usize) -> Self {
 		let threshold = key_share.map(|ks| ks.threshold);
 		FastestResultComputer {
-<<<<<<< HEAD
-			self_node_id: self_node_id,
-			threshold: threshold,
-			configured_nodes_count: configured_nodes_count,
-			connected_nodes_count: connected_nodes_count,
-=======
 			self_node_id,
 			threshold,
 			configured_nodes_count,
 			connected_nodes_count,
->>>>>>> 10a34647
 		}
 	}}
 
@@ -553,14 +543,11 @@
 						.find(|&(_, ref n)| n.len() >= threshold + 1)
 						.map(|(version, nodes)| Ok((version.clone(), nodes.iter().cloned().nth(0)
 							.expect("version is only inserted when there's at least one owner; qed"))))
-<<<<<<< HEAD
-=======
 						// if there's no version consensus among all connected nodes
 						//   AND we're connected to ALL configured nodes
 						//   OR there are less than required nodes for key restore
 						//     => this means that we can't restore key with CURRENT configuration => respond with fatal error
 						// otherwise we could try later, after all nodes are connected
->>>>>>> 10a34647
 						.unwrap_or_else(|| Err(if self.configured_nodes_count == self.connected_nodes_count
 							|| self.configured_nodes_count < threshold + 1 {
 							Error::ConsensusUnreachable
@@ -879,7 +866,6 @@
 	fn largest_computer_returns_missing_share_if_no_versions_returned() {
 		let computer = LargestSupportResultComputer;
 		assert_eq!(computer.compute_result(Some(10), &Default::default(), &Default::default()), Some(Err(Error::ServerKeyIsNotFound)));
-<<<<<<< HEAD
 	}
 
 	#[test]
@@ -906,7 +892,5 @@
 		// slave nodes have non-empty failed continue action
 		assert!(ml.nodes.values().skip(1).all(|n| n.session.take_failed_continue_action()
 			== Some(FailedContinueAction::Decrypt(Some(1.into()), public_to_address(&2.into())))));
-=======
->>>>>>> 10a34647
 	}
 }